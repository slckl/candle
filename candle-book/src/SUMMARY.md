--- conflicted
+++ resolved
@@ -13,12 +13,8 @@
 - [Running a model](inference/inference.md)
     - [Using the hub](inference/hub.md)
 - [Error management](error_manage.md)
-<<<<<<< HEAD
-- [Training](training/README.md)
+- [Training](training/training.md)
     - [Simplified](training/simplified.md)
-=======
-- [Training](training/training.md)
->>>>>>> a96878f2
     - [MNIST](training/mnist.md)
     - [Fine-tuning]()
     - [Serialization]()
